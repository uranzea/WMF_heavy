--- conflicted
+++ resolved
@@ -37,20 +37,6 @@
 USE_PY = True
 
 if USE_PY:
-<<<<<<< HEAD
-    import wmf_py.cu_py.basics as cu
-    import wmf_py.models_py.core as models
-    from wmf_py.cu_py.basics import (
-        basin_2map,
-        basin_acum,
-        basin_cut,
-        basin_find,
-        basin_map2basin,
-        dir_reclass_opentopo,
-        dir_reclass_rwatershed,
-    )
-=======
->>>>>>> cb4a8b17
     from wmf_py.cu_py.streams import (
         stream_find_nearby,
         stream_find,
